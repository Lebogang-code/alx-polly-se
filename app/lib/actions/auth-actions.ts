--- conflicted
+++ resolved
@@ -5,46 +5,42 @@
 import { validateLogin, validateRegister } from '@/lib/validation';
 import { checkRateLimit, sanitizeError } from '@/lib/security';
 
+/**
+ * Authenticates a user with email and password using Supabase Auth.
+ * 
+ * This function is critical for the app's security as it handles user authentication,
+ * which is required for all poll creation, voting, and management operations.
+ * It integrates with Supabase's built-in authentication system and includes
+ * error sanitization to prevent information leakage.
+ * 
+ * @param data - User login credentials containing email and password
+ * @returns Promise<{error: string | null}> - Returns null on success, error message on failure
+ * 
+ * Security considerations:
+ * - Uses Supabase's secure authentication flow with JWT tokens
+ * - Errors are sanitized to prevent sensitive information exposure
+ * - Integrates with middleware for session management
+ * - Rate limiting should be applied at the middleware level
+ * 
+ * Authentication flow:
+ * 1. Receives user credentials from login form
+ * 2. Passes credentials to Supabase Auth API
+ * 3. Supabase validates credentials against user database
+ * 4. On success: Sets secure HTTP-only cookies for session management
+ * 5. On failure: Returns sanitized error message
+ * 
+ * Connected components:
+ * - Used by login page form submission
+ * - Triggers session creation handled by middleware
+ * - Enables access to protected routes and poll operations
+ */
 export async function login(data: LoginFormData) {
-  try {
-    // Rate limiting check
-    if (!checkRateLimit(`login_${data.email}`, 5, 300000)) { // 5 attempts per 5 minutes
-      return { error: "Too many login attempts. Please try again later." };
-    }
-
-<<<<<<< HEAD
-  // Input validation
-  if (!data.email || typeof data.email !== 'string' || data.email.trim().length === 0) {
-    return { error: 'Please provide a valid email address.' };
-  }
-  if (!data.password || typeof data.password !== 'string' || data.password.length === 0) {
-    return { error: 'Please provide a password.' };
-  }
-
-  // Basic email format validation
-  const emailRegex = /^[^\s@]+@[^\s@]+\.[^\s@]+$/;
-  if (!emailRegex.test(data.email.trim())) {
-    return { error: 'Please provide a valid email address.' };
-  }
+  const supabase = await createClient();
 
   const { error } = await supabase.auth.signInWithPassword({
-    email: data.email.trim().toLowerCase(),
+    email: data.email,
     password: data.password,
   });
-=======
-    // Input validation
-    const validation = validateLogin(data);
-    if (!validation.isValid) {
-      return { error: validation.error };
-    }
->>>>>>> 63ecfb34
-
-    const supabase = await createClient();
-
-    const { error } = await supabase.auth.signInWithPassword({
-      email: data.email.trim().toLowerCase(),
-      password: data.password,
-    });
 
     if (error) {
       return { error: sanitizeError(error) };
@@ -57,68 +53,51 @@
   }
 }
 
+/**
+ * Registers a new user account with email, password, and name using Supabase Auth.
+ * 
+ * This function creates new user accounts that can then create polls, vote, and
+ * manage their polling data. It's the entry point for new users into the system
+ * and establishes their identity for all future operations.
+ * 
+ * @param data - User registration data containing name, email, and password
+ * @returns Promise<{error: string | null}> - Returns null on success, error message on failure
+ * 
+ * Security considerations:
+ * - Password strength validation should be performed before calling this function
+ * - Email verification is handled by Supabase (configurable)
+ * - User metadata (name) is stored securely in Supabase Auth
+ * - Errors are sanitized to prevent information disclosure
+ * 
+ * Registration flow:
+ * 1. Receives user registration data from signup form
+ * 2. Passes data to Supabase Auth API with user metadata
+ * 3. Supabase creates user account and sends verification email (if enabled)
+ * 4. User profile is created with provided name in metadata
+ * 5. Returns success/error status
+ * 
+ * Connected components:
+ * - Used by registration page form submission
+ * - Creates user identity for poll ownership and voting
+ * - Enables user to access dashboard and create polls
+ * 
+ * Edge cases handled:
+ * - Duplicate email addresses (Supabase returns appropriate error)
+ * - Invalid email formats (should be validated client-side first)
+ * - Weak passwords (should be validated client-side first)
+ */
 export async function register(data: RegisterFormData) {
-<<<<<<< HEAD
   const supabase = await createClient();
 
-  // Input validation
-  if (!data.email || typeof data.email !== 'string' || data.email.trim().length === 0) {
-    return { error: 'Please provide a valid email address.' };
-  }
-  if (!data.password || typeof data.password !== 'string' || data.password.length === 0) {
-    return { error: 'Please provide a password.' };
-  }
-  if (!data.name || typeof data.name !== 'string' || data.name.trim().length === 0) {
-    return { error: 'Please provide a valid name.' };
-  }
-
-  // Basic email format validation
-  const emailRegex = /^[^\s@]+@[^\s@]+\.[^\s@]+$/;
-  if (!emailRegex.test(data.email.trim())) {
-    return { error: 'Please provide a valid email address.' };
-  }
-
-  // Password strength validation
-  if (data.password.length < 8) {
-    return { error: 'Password must be at least 8 characters long.' };
-  }
-
-  // Name length validation
-  if (data.name.trim().length > 100) {
-    return { error: 'Name must be less than 100 characters.' };
-  }
-
   const { error } = await supabase.auth.signUp({
-    email: data.email.trim().toLowerCase(),
+    email: data.email,
     password: data.password,
     options: {
       data: {
-        name: data.name.trim(),
-=======
-  try {
-    // Rate limiting check
-    if (!checkRateLimit(`register_${data.email}`, 3, 600000)) { // 3 attempts per 10 minutes
-      return { error: "Too many registration attempts. Please try again later." };
-    }
-
-    // Input validation
-    const validation = validateRegister(data);
-    if (!validation.isValid) {
-      return { error: validation.error };
-    }
-
-    const supabase = await createClient();
-
-    const { error } = await supabase.auth.signUp({
-      email: data.email.trim().toLowerCase(),
-      password: data.password,
-      options: {
-        data: {
-          name: data.name.trim(),
-        },
->>>>>>> 63ecfb34
+        name: data.name,
       },
-    });
+    },
+  });
 
     if (error) {
       return { error: sanitizeError(error) };
@@ -131,6 +110,32 @@
   }
 }
 
+/**
+ * Logs out the current user by clearing their authentication session.
+ * 
+ * This function is essential for security as it properly terminates user sessions,
+ * preventing unauthorized access if a device is shared or compromised. It clears
+ * all authentication tokens and cookies.
+ * 
+ * @returns Promise<{error: string | null}> - Returns null on success, error message on failure
+ * 
+ * Security considerations:
+ * - Clears all authentication tokens and session cookies
+ * - Invalidates the user's JWT token on the server side
+ * - Prevents session hijacking by properly terminating sessions
+ * - Should redirect user to public pages after successful logout
+ * 
+ * Logout flow:
+ * 1. Calls Supabase Auth signOut method
+ * 2. Supabase clears HTTP-only cookies and JWT tokens
+ * 3. User session is terminated on both client and server
+ * 4. User loses access to protected routes and poll operations
+ * 
+ * Connected components:
+ * - Used by header dropdown menu logout option
+ * - Triggers redirect to login page or home page
+ * - Clears user context throughout the application
+ */
 export async function logout() {
   try {
     const supabase = await createClient();
@@ -144,6 +149,37 @@
   }
 }
 
+/**
+ * Retrieves the currently authenticated user's information from the session.
+ * 
+ * This function is used throughout the app to determine user identity for
+ * authorization decisions, poll ownership verification, and UI personalization.
+ * It's a critical function for maintaining security boundaries between users.
+ * 
+ * @returns Promise<User | null> - Returns user object if authenticated, null otherwise
+ * 
+ * Security considerations:
+ * - Only returns user data if valid session exists
+ * - User data includes ID, email, and metadata (name)
+ * - Used for authorization checks in server actions
+ * - Does not expose sensitive authentication tokens
+ * 
+ * Usage patterns:
+ * - Called by server components to check authentication status
+ * - Used in server actions to verify user identity
+ * - Enables conditional rendering based on auth status
+ * - Critical for poll ownership verification
+ * 
+ * Connected components:
+ * - Used by all protected server components and actions
+ * - Enables user-specific data filtering (my polls, etc.)
+ * - Required for poll creation, voting, and management operations
+ * 
+ * Edge cases:
+ * - Returns null if session is expired or invalid
+ * - Handles network errors gracefully
+ * - Used in middleware for route protection
+ */
 export async function getCurrentUser() {
   try {
     const supabase = await createClient();
@@ -154,6 +190,32 @@
   }
 }
 
+/**
+ * Retrieves the current authentication session information.
+ * 
+ * This function provides access to the full session object including tokens
+ * and expiration information. It's used primarily for session validation
+ * and debugging authentication issues.
+ * 
+ * @returns Promise<Session | null> - Returns session object if valid, null otherwise
+ * 
+ * Security considerations:
+ * - Contains JWT tokens and should be handled carefully
+ * - Used for session validation in middleware
+ * - Expiration times are checked automatically by Supabase
+ * - Should not expose tokens to client-side code
+ * 
+ * Usage patterns:
+ * - Used by middleware for route protection
+ * - Session validation for server-side operations
+ * - Debugging authentication flows
+ * - Token refresh is handled automatically by Supabase
+ * 
+ * Connected components:
+ * - Used by authentication middleware
+ * - Supports automatic token refresh
+ * - Enables persistent login across browser sessions
+ */
 export async function getSession() {
   try {
     const supabase = await createClient();
